--- conflicted
+++ resolved
@@ -12,13 +12,10 @@
                  file_name: str,
                  format: str = "NETCDF4") -> None:
         """
-<<<<<<< HEAD
-        Create a TimeboundNetCDFReader to access data in a NetCDF file.
-=======
         Create a NetCDFReader to access data in a NetCDF file.
 
->>>>>>> 22422fcd
         The file is lazy-loaded upon the first call to the read method.
+
         :param file_name:
             The NetCDF file in which the desired dataset is contained
         :param format:

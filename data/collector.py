--- conflicted
+++ resolved
@@ -1,7 +1,3 @@
-<<<<<<< HEAD
-import numpy as np
-import provider as pr
-=======
 from typing import List, Callable, Union
 from data.grid import LatLongGrid, GridCell, GridDimensions
 
@@ -10,7 +6,6 @@
 
 # Type aliases
 CDC = 'ClimateDataCollector'
->>>>>>> 95036c90
 
 
 class ClimateDataCollector:
@@ -18,78 +13,27 @@
     Assembles various types of data, including surface temperature, albedo,
     and atmospheric absorbption coefficients, and ensures that data formatting
     is consistent between data types.
-
     Designed for flexibility in data sources, and allows for sources to be
     swapped out during execution. This may be used to try out different dataset
     files to test performance, or to input stub or mock data providers to help
     test functionality.
     """
 
-<<<<<<< HEAD
-    def __init__(self, grid=None):
-=======
     def __init__(self: CDC,
                  grid: 'GridDimensions' = GridDimensions((10, 20))) -> None:
         """
         Instantiate a new ClimateDataCollector instance.
-
         Takes an optional parameter grid, which is a set of grid dimensions.
         If no value is provided, a default grid will be used with 18 cells in
         each of the latitude and longitude dimensions.
-
         :param grid:
             An optional set of grid dimensions
         """
         # Provider functions that produce various types of data.
->>>>>>> 95036c90
         self._temp_source = None
+        self._humidity_source = None
         self._albedo_source = None
         self._absorbance_source = None
-<<<<<<< HEAD
-        self._grid_data = None
-        self._absorbance_data = None
-
-        if grid is None:
-            # Default grid dimensions give 1 by 1 degree squares.
-            self._grid = (180, 360)
-        else:
-            self.load_grid(grid)
-
-    def load_grid(self, grid):
-        """
-        Select dimensions for a new latitude and longitude grid, to which
-        all gridded data is fitted.
-
-        The grid is reported as a tuple of two elements. The first element
-        represents the latitudinal width of a single grid cell, in degrees.
-        The second element represents the longitudinal width of a grid cell,
-        also in degrees.
-
-        For example, passing a tuple of (10, 10) would create a grid of
-        10-by-10-degree squares, with 18 divisions of latitude and 36
-        divisions of longitude.
-
-        Although floating-point values are acceptable within the tuple (e.g.
-        latitudinal width of 0.5 degrees) but the number of grid cells
-        produced is rounded to an integer.
-
-        :param grid:
-            A tuple denoting the size of a grid cell
-        """
-        if grid is None:
-            raise ValueError("grid must not be None")
-        elif type(grid) != tuple:
-            raise TypeError("grid must be of type tuple (is {})".format(type(grid)))
-        elif len(grid) != 2:
-            raise ValueError("grid must contain exactly 2 elements (contains {})".format(len(grid)))
-        elif type(grid[0]) != float and type(grid[0]) != int:
-            raise ValueError("grid elements must be numeric types (element 0 is type {})".format(type(grid[0])))
-        elif type(grid[1]) != float and type(grid[0]) != int:
-            raise ValueError("grid elements must be numeric types (element 1 is type {})".format(type(grid[1])))
-
-        lat_size = int(180 / grid[0])
-        lon_size = int(360 / grid[1])
-=======
 
         # Cached data from the above sources.
         self._grid_data = None
@@ -103,26 +47,21 @@
         Select dimensions for a new latitude and longitude grid, to which
         all gridded data is fitted. Returns the collector object, so that
         repeated builder method calls can be continued.
-
         :param grid:
             The dimensions of the grid on which to place the data
         """
         self._grid = grid
         self._grid_data = None
         return self
->>>>>>> 95036c90
-
-        self._grid = (lat_size, lon_size)
-
-    def use_temperature_source(self, temp_src):
+
+    def use_temperature_source(self: CDC,
+                               temp_src: Callable) -> CDC:
         """
         Load a new temperature provider function, used as an access point to
         temperature data. Returns the collector object, so that repeated
         builder method calls can be continued.
-
         Calling this function voids any previously cached grid data, including
-        albedo values.
-
+        relative humidity and albedo values.
         :param temp_src:
             A new temperature provider function
         :return:
@@ -132,15 +71,31 @@
         self._grid_data = None
         return self
 
-    def use_albedo_source(self, albedo_src):
+    def use_humidity_source(self: CDC,
+                            r_hum_src: Callable) -> CDC:
+        """
+        Load a new relative humidity provider function, used as an access point
+        to humidity data. Returns the collector object, so that repeated
+        builder method calls can be continued.
+        Calling this function voids any previously cached data, including
+        temperature and albedo values.
+        :param r_hum_src:
+            A new relative humidity provider function
+        :return:
+            This ClimateDataCollector instance
+        """
+        self._humidity_source = r_hum_src
+        self._grid_data = None
+        return self
+
+    def use_albedo_source(self: CDC,
+                          albedo_src: Callable) -> CDC:
         """
         Load a new albedo provider function, used as an access point to
         surface albedo data. Returns the collector object, so that repeated
         builder method calls can be continued.
-
         Calling this function voids any previously cached grid data, including
-        temperature values.
-
+        temperature and relative humidity values.
         :param albedo_src:
             A new albedo provider function
         :return:
@@ -150,14 +105,13 @@
         self._grid_data = None
         return self
 
-    def use_absorbance_source(self, absorbance_src):
+    def use_absorbance_source(self: CDC,
+                              absorbance_src: Callable) -> CDC:
         """
         Load a new absorbance provider function, used as an access point to
         atmospheric heat absorbance data. Returns the collector object, so
         that repeated builder method calls can be continued.
-
         Calling this function voids any previously cached absorbance data.
-
         :param absorbance_src:
             A new absorbance provider function
         :return:
@@ -167,24 +121,24 @@
         self._absorbance_data = None
         return self
 
-    def get_gridded_data(self):
-        """
-        Combines and returns all 2-dimensional gridded surface data, including
-        surface temperature and surface albedo.
-
-        Data is returned in a 2-dimensional array of dictionaries, where each
-        dictionary acts like a JSON object. The temperature field in the dict
-        refers to an array of 12 monthly temperature values, with index 0
-        being January and index 11 being December. The albedo field refers to
-        the grid cell's surface albedo.
-
+    def get_gridded_data(self: CDC) -> List['LatLongGrid']:
+        """
+        Combines and returns all gridded surface data, including surface
+        temperature, relative humidity, and surface albedo. The data is
+        returned having been converted to the grid loaded most recently.
+        It is assumed that temperature, relative humidity, and albedo are time
+        dependent. That is, the data arrays for those variables have three
+        dimensions, the first of which is time. It is expected that these two
+        data have the same gradations of their time dimensions, e.g.
+        temperature and humidity are both measured in 3-month segments.
         Raises an exception if not all of the required data providers have
         been loaded through builder methods.
-
-        :return:
-            An array of 1-degree gridded surface data
+        :return:
+            An array of gridded surface data
         """
         if self._grid_data is not None:
+            # A grid was constructed with the same grid and data sources,
+            # and nothing has changed since.
             return self._grid_data
         elif self._temp_source is None:
             raise PermissionError("No temperature provider function selected")
@@ -192,10 +146,6 @@
             raise PermissionError("No albedo provider function selected")
 
         temp_data = self._temp_source(self._grid)
-<<<<<<< HEAD
-        albedo_data = self._albedo_source(self._grid)
-
-=======
         r_hum_data = self._humidity_source(self._grid)
 
         if len(temp_data) != len(r_hum_data):
@@ -206,32 +156,9 @@
             albedo_data = self._albedo_source(temp_data, self._grid)
         else:
             albedo_data = self._albedo_source(self._grid)
->>>>>>> 95036c90
         self._grid_data = []
         grid_dims = self._grid.dims_by_count()
 
-<<<<<<< HEAD
-        # Start building a 2-D nested list structure for output, row by row.
-        for i in range(self._grid[0]):
-            # Holding row lists in memory prevents excess list lookups.
-            albedo_row = albedo_data[i]
-            # Start creating a new list column for entry into the output list.
-            longitude_row = []
-
-            for j in range(self._grid[1]):
-                albedo = albedo_row[j]
-                temp = temp_data[1::]
-
-                # Create JSON-like grid cell dictionary with gridded data.
-                grid_cell_obj = {
-                    'temperature': temp,
-                    'albedo': albedo
-                }
-
-                # Add new objects into the 2-D nested lists.
-                longitude_row.append(grid_cell_obj)
-            self._grid_data.append(longitude_row)
-=======
         # Start building a 2-D nested list structure for output, row by roW.
         for i in range(len(temp_data)):
             temp_time_segment = temp_data[i]
@@ -264,23 +191,19 @@
             # Store data for this time gradation in a LatLongGrid object.
             new_grid_data = LatLongGrid(time_segment_row)
             self._grid_data.append(new_grid_data)
->>>>>>> 95036c90
 
         return self._grid_data
 
-    def get_absorbance_data(self):
+    def get_absorbance_data(self: CDC) -> Union[List[List[float]], float]:
         """
         Builds and returns atmospheric absorbance data.
-
         This data may be in the form of a float, if the collector is using
         a simple absorbance provider function; otherwise, it may also return
         a 2-D grid with an absorbance value for different areas of the
         atmosphere. It should be possible to predict which type will be
         returned, given which absorbance provider function is in use.
-
         Raises an exception if not all of the required data providers have
         been loaded through builder methods.
-
         :return:
             Global or gridded atmospheric heat absorbance data
         """

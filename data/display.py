from os import path
from typing import Optional, List, Tuple

from data.resources import OUTPUT_REL_PATH
from data.reader import NetCDFReader
from data.writer import NetCDFWriter
from data.grid import LatLongGrid, GridDimensions,\
    extract_multidimensional_grid_variable

from core.configuration import global_config, ArrheniusConfig
from core.output_config import global_output_center, ReportDatatype, Debug,\
    DATASET_VARS, IMAGES, IMAGES_PATH, DATASET_VARS_PATH

from pathlib import Path
from mpl_toolkits.basemap import Basemap

import matplotlib
matplotlib.use("QT5Agg")
import matplotlib.pyplot as plt
import numpy as np


OUTPUT_FULL_PATH = path.join(Path('.').absolute(), OUTPUT_REL_PATH)

# Keys in the dictionary below.
VAR_TYPE = "Type"

VAR_ATTRS = "Attrs"
VAR_UNITS = "Units"
VAR_DESCRIPTION = "Desc"

# Data describing each variable in the dataset.
VARIABLE_METADATA = {
    ReportDatatype.REPORT_TEMP.value: {
        VAR_TYPE: np.float32,
        VAR_ATTRS: {
            VAR_UNITS: "Degrees Celsius",
            VAR_DESCRIPTION: "Final temperature of the grid cell that is"
                             "centered at the associated latitude and"
                             "longitude coordinates"
        }
    },
    ReportDatatype.REPORT_TEMP_CHANGE.value: {
        VAR_TYPE: np.float32,
        VAR_ATTRS: {
            VAR_UNITS: "Degrees Celsius",
            VAR_DESCRIPTION: "Temperature change observed due to CO2 change"
                             "for the grid cell that is centered at the"
                             "associated latitude and longitude coordinates"
        }
    },
    ReportDatatype.REPORT_HUMIDITY.value: {
        VAR_TYPE: np.float32,
        VAR_ATTRS: {
            VAR_UNITS: "Percent Saturation",
            VAR_DESCRIPTION: "Final relative humidity of the grid cell"
                             "centered at the associated latitude and"
                             "longitude coordinates"
        }
    },
    ReportDatatype.REPORT_ALBEDO.value: {
        VAR_TYPE: np.float32,
        VAR_ATTRS: {
            VAR_UNITS: "Decimal Absorption",
            VAR_DESCRIPTION: "Percent of incoming solar energy absorbed"
                             "by the Earth's surface within the grid cell"
                             "centered at the associated latitude and"
                             "longitude coordinates"
        }
    },
}


def image_file_name(basename: str,
                    config: 'ArrheniusConfig') -> str:
    """
    Returns the name of an image file generated from a model run that used
    config as its configuration settings, with basename as an additional
    specification that is placed inside the name. This specification should
    describe which parts of the model run are included in the image, such
    as time units and/or levels, and which variable is being displayed.

    :param basename:
        A description of the data the image will display
    :param config:
        Configuration options for the model run the image is based on
    :return:
        A name for the image file
    """
    # File names are defined by the model's run ID and the colour scale.
    # Periods are replaced with commas in colorbar bounds to avoid improper
    # interpretation as part of a file extension.
    return "_".join([config.run_id(), basename,
                     "[{}x{}]".format(*config.colorbar())])\
              .replace(".", ",")


def get_image_directory(parent: str,
                        run_id: str,
                        var_name: str,
                        scale: Tuple[float, float],
                        create: bool = True) -> str:
    """
    Returns a file path to the directory that stores images from a model
    run titled run_id, representing variable var_name, with colorbar
    boundaries as given in scale. This directory is placed inside parent,
    which can be a directory for whole model output.

    By default, the directory structure will be created if it does not exist.
    If the optional parameter create is given the value False, the directory
    structure will not be created. This may save computation steps, but
    exercise caution when using this option.

    :param parent:
        The directory in which the output directory is to be placed
    :param run_id:
        The name of the model run from which the images are being produced
    :param var_name:
        The name of the variable being rendered in the images
    :param scale:
        Lower and upper bounds on the values on the colorbar of all the images
    :param create:
        Whether or not to create the directory structure if it does not exist
    :return:
        A path to the directory where images are/should be placed
    """
    # Topmost directory contains all images produced from the model run
    # with colour bounds equivalent to scale.
    scale_dir_name = "_".join([run_id, "[{}x{}]".format(*scale)])
    scale_dir_path = path.join(parent, scale_dir_name)

    # Lower-level directory contains images that represent variable var_name.
    out_dir_path = path.join(scale_dir_path, var_name)

    if create:
        # Create the new directory structure if specified.
        Path(scale_dir_path).mkdir(exist_ok=True)
        Path(out_dir_path).mkdir(exist_ok=True)

    return out_dir_path


class ModelImageRenderer:
    """
    A converter between gridded climate data and image visualizations of the
    data. Displays data in the form of nested lists or arrays as an overlay
    on a world map projection.
    """
    def __init__(self: 'ModelImageRenderer',
                 data: np.ndarray) -> None:
        """
        Instantiate a new ModelImageReader.

        Data to display is provided through the data parameter. This parameter
        may either by an array, or an array-like structure such as a nested
        list. the There must be three dimensions to the data: time first,
        followed by latitude and longitude.

        :param data:
            An array-like structure of numeric values, representing temperature
            over a globe
        """
        self._data = data
        self._grid = GridDimensions((len(data), len(data[0])), "count")

        # Some parameters for the visualization are also left as attributes.
        self._continent_linewidth = 0.5
        self._lat_long_linewidth = 0.1

    def save_image(self: 'ModelImageRenderer',
                   out_path: str,
                   min_max_grades: Tuple[float, float] = (-8, 8)) -> None:
        """
        Produces a .PNG formatted image file containing the gridded data
        overlaid on a map projection.

        The map is displayed in equirectangular projection, labelled with
        lines of latitude and longitude at the intersection between
        neighboring grid cells. The grid cells are filled in with a colour
        denoting the magnitude of the temperature at that cell.

        The optional min_max_grades parameter specifies the lower bound and
        the upper bound of the range of values for which different colours
        are assigned. Any grid cell with a temperature value below the first
        element of min_max_grades will be assigned the same colour. The same
        applies to any cell with a temperature greater than min_max_grades[1].
        The default boundaries are -60 and 40.

        The image is saved at the specified absolute or relative filepath.

        :param out_path:
            The location where the image file is created
        :param min_max_grades:
            A tuple containing the boundary values for the colorbar shown in
            the image file
        """
        if min_max_grades is not None and len(min_max_grades) != 2:
            raise ValueError("Color grade boundaries must be given in a tuple"
                             "of length 2 (is length {})"
                             .format(len(min_max_grades)))
        # Create an empty world map in equirectangular projection.
        map = Basemap(llcrnrlat=-90, llcrnrlon=-180,
                      urcrnrlat=90, urcrnrlon=180)
        map.drawcoastlines(linewidth=self._continent_linewidth)

        # Construct a grid from the horizontal and vertical sizes of the cells.
        grid_by_width = self._grid.dims_by_width()

        lat_val = -90.0
        lats = []
        while lat_val <= 90:
            lats.append(lat_val)
            lat_val += grid_by_width[0]

        lon_val = -180.0
        lons = []
        while lon_val <= 180:
            lons.append(lon_val)
            lon_val += grid_by_width[1]

        map.drawparallels(lats, linewidth=self._lat_long_linewidth)
        map.drawmeridians(lons, linewidth=self._lat_long_linewidth)
        x, y = map(lons, lats)

        # Overlap the gridded data on top of the map, and display a colour
        # legend with the appropriate boundaries.
        img_bin = map.pcolormesh(x, y, self._data, cmap=plt.cm.get_cmap("jet"))

        map.colorbar(img_bin)
        plt.clim(min_max_grades[0], min_max_grades[1])

        fig = plt.gcf()
        fig.canvas.draw()
        print(fig.canvas.get_width_height(), len(fig.canvas.tostring_rgb()))
        """
        pixels = fig.canvas.tostring_rgb()
        img = np.fromstring(pixels, dtype=np.uint8, sep='')
        img = img.reshape(fig.canvas.get_width_height()[::-1] + (3,))
        img = img[118:-113, 80:-30, :]

        alphas = np.ones(img.shape[:2], dtype=np.uint8) * 255
        alphas[:, -65:-57] = 0
        alphas[:9, :-43] = 0
        alphas[-8:, :-43] = 0

        for i in range(img.shape[0]):
            for j in range(img.shape[1] - 43, img.shape[1]):
                pixel = tuple(img[i, j, :])
                # if sum(pixel) == 765:
                if sum(pixel) < 450 and j >= img.shape[1] - 33:
                    img[i, j, :] = [147, 149, 152]
                elif j >= img.shape[1] - 33 or i < 9 or i > img.shape[0] - 9:
                    alphas[i, j] = 0

        img = np.dstack((img, alphas))
        plt.imsave(fname=out_path, arr=img)
        plt.close()
        """
        plt.savefig(fname=out_path)

def write_image_type(data: np.ndarray,
                     parent_path: str,
                     data_type: str,
                     config: 'ArrheniusConfig') -> bool:
    """
    Write out a category of output, given by the parameter data, to a
    directory with the name given by output_path. One image file will
    be produced for every index in the highest-level dimension in the
    data. Returns True iff a new image was produced that was not already
    present on disk.

    The third parameter specifies the name of the variable being
    represented by this set of images. The fourth parameter is a
    configuration set belonging to the model run the images will be
    based on. Configuration will determine the names of the output files.

    :param data:
        A single-variable grid derived from Arrhenius model output
    :param output_path:
        The directory where image files will be stored
    :param data_type:
        The name of the variable on which the data is based
    :param config:
        Configuration options for the previously-run model run
    :return:
        True iff a new image file was produced
    """
    output_center = global_output_center()
    output_center.submit_output(Debug.PRINT_NOTICES,
                                "Preparing to write {} images"
                                .format(data_type))

    output_path = \
        get_image_directory(parent_path, config.run_id(), data_type,
                            config.colorbar(), create=True)
    file_ext = '.png'

    annual_avg = np.array([np.mean(data, axis=0)])
    data = np.concatenate([annual_avg, data], axis=0)

    created = False

    # Write an image file for each time segment.
    for i in range(len(data)):
        base_name = data_type + "_" + str(i)
        img_name = image_file_name(base_name, config) + file_ext
        img_path = path.join(output_path, img_name)

        new_created = not Path(img_path).is_file()

<<<<<<< HEAD
        if new_created:
            # Produce and save the image.
            output_center.submit_output(Debug.PRINT_NOTICES,
                                        "\tSaving image file {}...".format(i))
            g = ModelImageRenderer(data[i])
            g.save_image(img_path, config.colorbar())
            created = True

    return created
=======
        # Produce and save the image.
        output_center.submit_output(Debug.PRINT_NOTICES,
                                    "\tSaving image file {}...".format(i))
        g = ModelImageRenderer(data[i])
        g.save_image(img_path, (-1, 1))
>>>>>>> dbb7cc73


class ModelOutput:
    """
    A general-purpose center for all forms of output. Responsible for
    organization of program output into folders.

    The output of a program is defined as the temperature data produced by
    a run of the model. This data may be saved in the form of a data file
    (such as a NetCDF file) and/or as image representations, and/or in other
    data formats.

    All of these output types are produced side-by-side, and stored in their
    own directory to keep data separate from different model runs.
    """

    def __init__(self: 'ModelOutput',
                 data: List['LatLongGrid']) -> None:
        """
        Instantiate a new ModelOutput object.

        Model data is provided through the data parameter, through a list of
        grid objects. Each grid in the list represents a segment of time, such
        as a month or a season. All grids must have the same dimensions.

        :param data:
            A list of latitude-longitude grids of data
        """
        # Create output directory if it does not already exist.
        parent_out_dir = Path(OUTPUT_FULL_PATH)
        parent_out_dir.mkdir(exist_ok=True)

        self._data = data
        self._grid = data[0].dimensions()
        self._dataset = NetCDFWriter()

    def write_dataset(self: 'ModelOutput',
                      data: List['LatLongGrid'],
                      dir_path: str,
                      dataset_name: str) -> None:
        """
        Produce a NetCDF dataset, with the name given by dataset_name.nc,
        containing the variables in the data parameter that the output
        controller allows. The dataset will be written to the specified
        path in the file system.

        The dataset contains all the dimensions that are used in the data
        (e.g. time, latitude, longitude) as well as variables including
        final temperature, temperature change, humidity, etc. according
        to which of the ReportDatatype output types are enabled in the
        current output controller.

        :param data:
            Output from an Arrhenius model run
        :param dir_path:
            The directory where the dataset will be written
        :param dataset_name:
            The name of the dataset
        """
        # Write the data out to a NetCDF file in the output directory.
        grid_by_count = self._grid.dims_by_count()
        output_path = path.join(dir_path, dataset_name)

        global_output_center().submit_output(Debug.PRINT_NOTICES,
                                             "Writing NetCDF dataset...")
        self._dataset.global_attribute("description", "Output for an"
                                                      "Arrhenius model run.")\
            .dimension('time', np.int32, len(data), (0, len(data)))\
            .dimension('latitude', np.int32, grid_by_count[0], (-90, 90)) \
            .dimension('longitude', np.int32, grid_by_count[1], (-180, 180)) \

        for output_type in ReportDatatype:
            variable_data =\
                extract_multidimensional_grid_variable(data,
                                                       output_type.value)
            global_output_center().submit_output(output_type, variable_data,
                                                 output_type.value)

        self._dataset.write(output_path)

    def write_dataset_variable(self: 'ModelOutput',
                               data: np.ndarray,
                               data_type: str) -> None:
        """
        Prepare to write data into a variable by the name of data_type
        in this instance's NetCDF dataset file. Apply this variable's
        dimensions and type, along with several attributes.

        :param data:
            A single-variable grid taken from Arrhenius model output
        :param data_type:
            The name of the variable as it will appear in the dataset
        """
        dims_map = [
            [],
            ['latitude'],
            ['latitude', 'longitude'],
            ['time', 'latitude', 'longitude'],
            ['time', 'level', 'latitude', 'longitude']
        ]

        global_output_center().submit_output(Debug.PRINT_NOTICES,
                                             "Writing {} to dataset"
                                             .format(data_type))
        variable_type = VARIABLE_METADATA[data_type][VAR_TYPE]
        self._dataset.variable(data_type, variable_type, dims_map[data.ndim])

        for attr, val in VARIABLE_METADATA[data_type][VAR_ATTRS].items():
            self._dataset.variable_attribute(data_type, attr, val)

        self._dataset.data(data_type, data)

    def write_images(self: 'ModelOutput',
                     data: List['LatLongGrid'],
                     output_path: str,
                     config: 'ArrheniusConfig') -> None:
        """
        Produce a series of maps displaying some of the results of an
        Arrhenius model run according to what variable the output controller
        allows. Images are stored in a directory given by output_path.

        One image will be produced per time segment per variable for which
        output is allowed by the output controller, based on which
        ReportDatatype output types are enabled. Names of these image files
        are based on variable and time unit, as well as config.

        :param data:
            The output from an Arrhenius model run
        :param output_path:
            The directory where image files will be stored
        :param config:
            Configuration options for the model run
        """
        output_controller = global_output_center()

        # Attempt to output images for each variable output type.
        for output_type in ReportDatatype:
            var_name = output_type.value
            variable = extract_multidimensional_grid_variable(data, var_name)

            output_controller.submit_output(output_type, variable,
                                            output_path,
                                            var_name,
                                            config)

    def write_output(self: 'ModelOutput',
                     config: 'ArrheniusConfig') -> None:
        """
        Produce NetCDF data files and image files from the provided data,
        located in a new directory for this output set. The name of the
        directory is based on config.

        One image file is created per time segment in the data. In the
        case of Arrhenius' model, this is one per season. Only one NetCDF data
        file is produced, in which all time segments are present.

        :param config:
            Configuration options for the model run
        """
        run_title = config.run_id()

        # Create a directory for this model output if none exists already.
        out_dir_path = path.join(OUTPUT_FULL_PATH, run_title)
        out_dir = Path(out_dir_path)
        out_dir.mkdir(exist_ok=True)

        output_controller = global_output_center()
        output_controller.submit_collection_output((DATASET_VARS,),
                                                   self._data,
                                                   out_dir_path,
                                                   run_title + ".nc")
        output_controller.submit_collection_output((IMAGES,),
                                                   self._data,
                                                   out_dir_path,
                                                   config)


def save_from_dataset(dataset_parent: str,
                      var_name: str,
                      time_seg: Optional[int],
                      config: 'ArrheniusConfig') -> bool:
    """
    Produce a set of image outputs based on a dataset, written by a
    previous run of the Arrhenius model that used config as its
    configuration set. This dataset is stored in the directory given by
    the path dataset_parent.

    The images produced are under the variable var_name in the dataset,
    and only in the time unit given by time_seg. If time_seg is 0, then
    one image will be produced containing averages over the datapoints
    in all time units. If time_seg is None, then an image will be produced
    for every valid time segment.

    Returns True iff a new image was produced by this call, i.e. if it
    did not exist prior to the call.

    :param dataset_parent:
        A path to the directory containing the dataset
    :param var_name:
        The variable from the dataset that will be used to generate the images
    :param time_seg:
        An integer specifying which time unit to use data from
    :param config:
        Configuration options for the previously-run model run
    :return:
        True iff a new image file was created
    """
    run_id = config.run_id()
    # Locate or create a directory to contain image files.

    if time_seg is None:
        # Assume at least one image needs to be produced, and immediately
        # read in data in preparation for that.
        dataset_path = path.join(dataset_parent, run_id + ".nc")
        reader = NetCDFReader(dataset_path)
        data = reader.collect_untimed_data(var_name)
        reader.close()

        # Write all images for variable var_name to the proper destination.
        return write_image_type(data, dataset_parent, var_name, config)
    else:
        # Create an output directory for the new images and get its name.
        parent_path = \
            get_image_directory(dataset_parent, run_id, var_name,
                                config.colorbar(), create=True)

        # Detect if the desired image file already exists.
        base_name = var_name + "_" + str(time_seg)
        file_name = image_file_name(base_name, config) + ".png"
        img_path = path.join(parent_path, file_name)

        created = not Path(img_path).is_file()

        if created:
            # Locate the dataset and read the desired variable from it.
            dataset_path = path.join(dataset_parent, run_id + ".nc")
            reader = NetCDFReader(dataset_path)
            data = reader.collect_untimed_data(var_name)

            # Extract only the requested parts of the data.
            if time_seg == 0:
                selected_time_data = data.mean(axis=0)
            else:
                selected_time_data = data[time_seg - 1]

            # Write the new image file.
            img_writer = ModelImageRenderer(selected_time_data)
            img_writer.save_image(img_path, config.colorbar())
            reader.close()

        return created


def write_model_output(data: List['LatLongGrid']) -> None:
    """
    Write the results of a model run (data) to disk, in the form of a
    NetCDF dataset and a series of image files.

    Location and output specifications are given by thread-specific
    global configurations, which can be accessed using the global_config
    and set_configuration functions in the configuration module, and the
    corresponding functions in output_config.

    :param data:
        The output from an Arrhenius model run
    """
    writer = ModelOutput(data)
    controller = global_output_center()

    # Upload collection handlers for dataset and image file collections.
    controller.register_collection(DATASET_VARS, handler=writer.write_dataset)
    controller.register_collection(IMAGES, handler=writer.write_images)

    # Change several output type handlers within each collection.
    for output_type in ReportDatatype:
        controller.change_handler_if_enabled(output_type,
                                             (DATASET_VARS,),
                                             writer.write_dataset_variable)
        controller.change_handler_if_enabled(output_type,
                                             (IMAGES,),
                                             write_image_type)

    writer.write_output(global_config())<|MERGE_RESOLUTION|>--- conflicted
+++ resolved
@@ -308,7 +308,6 @@
 
         new_created = not Path(img_path).is_file()
 
-<<<<<<< HEAD
         if new_created:
             # Produce and save the image.
             output_center.submit_output(Debug.PRINT_NOTICES,
@@ -318,13 +317,6 @@
             created = True
 
     return created
-=======
-        # Produce and save the image.
-        output_center.submit_output(Debug.PRINT_NOTICES,
-                                    "\tSaving image file {}...".format(i))
-        g = ModelImageRenderer(data[i])
-        g.save_image(img_path, (-1, 1))
->>>>>>> dbb7cc73
 
 
 class ModelOutput:

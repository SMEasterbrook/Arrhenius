--- conflicted
+++ resolved
@@ -32,23 +32,6 @@
     # the top of layer j that arrives at the bottom of layer i unabsorbed.
     path_transparencies = np.zeros((n+1, n+1))
     for i in range(1, n+1):
-<<<<<<< HEAD
-        path_transparencies[:, i] = path_transparencies[:, i-1]\
-                                    * transparencies[i - 1]
-        path_transparencies[i-1, i] = 1
-
-    # Extend the layer-to-layer transparencies to get layer-to-space
-    # transparencies, assuming space has transparency of 0.
-    transparencies_to_space = path_transparencies[:, n].copy()\
-                              * transparencies[n]
-    transparencies_to_space[n] = 1
-    paths_to_space = np.multiply(transparencies_to_space, (1 - transparencies))
-
-    # Compute coefficients on heat transfer from layer a to layer b, and
-    # store it in path_coefficients[a, b].
-    path_coefficients = path_transparencies.copy() * (1 - transparencies) \
-                        * (1 - transparencies[:, np.newaxis])
-=======
         # Compute the fraction of energy reaching layer i from all layers j
         # stored in the path_transparencies[:, i-1] vector by multiplying the
         # fraction that makes it from j to (i - 1) by the transparency of
@@ -77,7 +60,6 @@
     # each element at index [i, j] by the absorptivities of those two layers.
     path_coefficients = path_transparencies.copy() * absorptivities \
                         * absorptivities[:, np.newaxis]
->>>>>>> d11e91cb
 
     # Assemble the matrix form using energy balance equations.
     atm_balance_matrix = np.ones((n+1, n+1))

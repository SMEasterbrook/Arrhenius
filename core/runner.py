--- conflicted
+++ resolved
@@ -1,129 +1,27 @@
 from core.cell_operations import calculate_transparency
 
-from data.grid import GridDimensions, LatLongGrid
-from data.collector import ClimateDataCollector
-from data.display import ModelOutput
+from data.grid import LatLongGrid
 
 import core.configuration as cnf
+from core.output_config import default_output_config
 
-import numpy as np
-from math import floor, log10
 from typing import List, Dict
 
 
-<<<<<<< HEAD
-def run_model(init_co2: float,
-              new_co2: float,
-              grids: List['LatLongGrid'],
-              config: Dict[str, object] = cnf.default_config()) -> None:
-=======
-class ModelRunner:
->>>>>>> 293d29ed
+class ModelRun:
     """
     A class that is used to run the Arrhenius climate model on the given
     grids of data.
     This object will run the model with the provided configurations
     and output controls.
     """
-<<<<<<< HEAD
-    for grid in grids:
-        for cell in grid:
-            new_temp = calculate_cell_temperature(init_co2, new_co2,
-                                                  cell, config)
-            cell.set_temperature(new_temp)
 
-
-def calculate_cell_temperature(init_co2: float,
-                               new_co2: float,
-                               grid_cell: 'GridCell',
-                               config: Dict[str, object]) -> float:
-    """
-    Calculate the change in temperature of a specific grid cell due to a
-    change in CO2 levels in the atmosphere.
-
-    :param init_co2:
-        The initial amount of CO2 in the atmosphere
-    :param new_co2:
-        The new amount of CO2 in the atmosphere
-    :param grid_cell:
-        A GridCell object containing average temperature and relative humidity
-    :param config:
-        Configuration options for the model run
-    :return:
-        The change in surface temperature for the provided grid cell
-        after the given change in CO2
-    """
-    co2_weight_func = config[cnf.CO2_WEIGHT]
-    h2o_weight_func = config[cnf.H2O_WEIGHT]
-
-    init_temperature = grid_cell.get_temperature()
-    relative_humidity = grid_cell.get_relative_humidity()
-    albedo = grid_cell.get_albedo()
-    init_transparency = calculate_transparency(init_co2,
-                                               init_temperature,
-                                               relative_humidity,
-                                               co2_weight_func,
-                                               h2o_weight_func)
-    k = calibrate_constant(init_temperature, albedo, init_transparency)
-
-    mid_transparency = calculate_transparency(new_co2,
-                                              init_temperature,
-                                              relative_humidity,
-                                              co2_weight_func,
-                                              h2o_weight_func)
-    mid_temperature = get_new_temperature(albedo, mid_transparency, k)
-    final_transparency = calculate_transparency(new_co2,
-                                                mid_temperature,
-                                                relative_humidity,
-                                                co2_weight_func,
-                                                h2o_weight_func)
-    final_temperature = get_new_temperature(albedo, final_transparency, k)
-    return final_temperature
-
-
-def calibrate_constant(temperature, albedo, transparency) -> float:
-    """
-    Calculate the constant K used in Arrhenius' temperature change equation
-    using the initial values of temperature and absorption in a grid cell.
-
-    :param temperature:
-        The temperature of the grid cell
-    :param albedo:
-        The albedo of the grid cell
-    :param transparency:
-        The transparency of the grid cell
-
-    :return:
-        The calculated constant K
-    """
-    return pow(temperature, 4) * (1 + albedo * transparency)
-
-
-def get_new_temperature(albedo: float,
-                        new_transparency: float,
-                        k: float) -> float:
-    """
-    Calculate the new temperature after a change in absorption coefficient
-
-    :param albedo:
-        The albedo of the grid cell
-    :param new_transparency:
-        The new value of the transparency for the grid cell
-    :param k:
-        A constant used in Arrhenius' temperature change equation
-
-    :return:
-        The change in temperature for a grid cell with the given change in B
-    """
-    denominator = 1 + albedo * new_transparency
-    return pow((k / denominator), 1 / 4)
-=======
     config: Dict[str, object]
     output_controller: object
     grids: List['LatLongGrid']
 
     def __init__(self, config: Dict[str, object],
-                 output_controller: object, grids: List['LatLongGrid']):
+                 output_controller: object, grids: List['LatLongGrid'] = None):
         """
         Initialize the model configurations, the output controller, and the
         grid of data to run the model upon.
@@ -177,8 +75,8 @@
             The change in surface temperature for the provided grid cell
             after the given change in CO2
         """
-        co2_weight_func = cnf.get_transparency_weight_func(config[cnf.CO2_WEIGHT])
-        h2o_weight_func = cnf.get_transparency_weight_func(config[cnf.H2O_WEIGHT])
+        co2_weight_func = config[cnf.CO2_WEIGHT]
+        h2o_weight_func = config[cnf.H2O_WEIGHT]
 
         init_temperature = grid_cell.get_temperature()
         relative_humidity = grid_cell.get_relative_humidity()
@@ -188,23 +86,23 @@
                                                    relative_humidity,
                                                    co2_weight_func,
                                                    h2o_weight_func)
-        k = calibrate_constant(init_temperature, albedo, init_transparency)
+        k = self.calibrate_constant(init_temperature, albedo, init_transparency)
 
         mid_transparency = calculate_transparency(new_co2,
                                                   init_temperature,
                                                   relative_humidity,
                                                   co2_weight_func,
                                                   h2o_weight_func)
-        mid_temperature = get_new_temperature(albedo, mid_transparency, k)
+        mid_temperature = self.get_new_temperature(albedo, mid_transparency, k)
         final_transparency = calculate_transparency(new_co2,
                                                     mid_temperature,
                                                     relative_humidity,
                                                     co2_weight_func,
                                                     h2o_weight_func)
-        final_temperature = get_new_temperature(albedo, final_transparency, k)
+        final_temperature = self.get_new_temperature(albedo, final_transparency, k)
         return final_temperature
 
-    def _calibrate_constant(self, temperature, albedo, transparency) -> float:
+    def calibrate_constant(self, temperature, albedo, transparency) -> float:
         """
         Calculate the constant K used in Arrhenius' temperature change equation
         using the initial values of temperature and absorption in a grid cell.
@@ -221,9 +119,9 @@
         """
         return pow(temperature, 4) * (1 + albedo * transparency)
 
-    def _get_new_temperature(self, albedo: float,
-                             new_transparency: float,
-                             k: float) -> float:
+    def get_new_temperature(self, albedo: float,
+                            new_transparency: float,
+                            k: float) -> float:
         """
         Calculate the new temperature after a change in absorption coefficient
 
@@ -240,22 +138,15 @@
         denominator = 1 + albedo * new_transparency
 
         return pow((k / denominator), 1 / 4)
->>>>>>> 293d29ed
 
 
 if __name__ == '__main__':
+    title = "arrhenius_x2"
     conf = cnf.default_config()
     conf[cnf.CO2_WEIGHT] = cnf.WEIGHT_BY_PROXIMITY
     conf[cnf.H2O_WEIGHT] = cnf.WEIGHT_BY_PROXIMITY
 
-    grid = GridDimensions((10, 20))
-    grid_cells = ClimateDataCollector(grid)\
-        .use_temperature_source(conf[cnf.TEMP_SRC])\
-        .use_humidity_source(conf[cnf.HUMIDITY_SRC])\
-        .use_albedo_source(conf[cnf.ALBEDO_SRC])\
-        .get_gridded_data()
+    out_cont = default_output_config(title)
 
-    run_model(1, 2, grid_cells)
-
-    writer = ModelOutput("arrhenius_x2", grid_cells)
-    writer.write_output()+    model = ModelRun(conf, out_cont)
+    model.run_model(1, 2)
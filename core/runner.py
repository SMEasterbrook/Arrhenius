--- conflicted
+++ resolved
@@ -1,4 +1,3 @@
-<<<<<<< HEAD
 from core import cell_operations
 from data.grid import LatLongGrid
 from data.collector import ClimateDataCollector
@@ -8,13 +7,6 @@
 
 
 def run_model(init_co2: float, new_co2: float, grid_cells: List['LatLongGrid']) -> None:
-=======
-import cell_operations
-from typing import List
-
-
-def run_model(init_CO2: float, new_CO2: float, grid_cells: List[List[List['GridCell']]]) -> None:
->>>>>>> 0ff2d51b
     """
     Calculate Earth's surface temperature change due to
     a change in CO2 levels.
@@ -27,7 +19,6 @@
         The grid cell objects containing gridded temp and humidity data
     """
     for grid in grid_cells:
-<<<<<<< HEAD
         for cell in grid:
             new_temp = calculate_cell_temperature(init_co2, new_co2, cell)
             cell.set_temperature(new_temp)
@@ -35,18 +26,6 @@
 
 def calculate_cell_temperature(init_CO2: float, new_CO2: float,
                                grid_cell: 'GridCell') -> float:
-=======
-        for latitude in grid:
-            for cell in latitude:
-                new_temp = calculate_cell_temperature_change(init_CO2, new_CO2, cell)
-                cell.set_temperature_change(new_temp)
-
-    print_avg_lat_changes(grid_cells)
-
-
-def calculate_cell_temperature_change(init_CO2: float, new_CO2: float,
-                                      grid_cell: 'GridCell') -> float:
->>>>>>> 0ff2d51b
     """
     Calculate the change in temperature of a specific grid cell due to a
     change in CO2 levels in the atmosphere.
@@ -76,7 +55,6 @@
     final_transparency = cell_operations.calculate_transparency(new_CO2,
                                                                 mid_temperature,
                                                                 relative_humidity)
-<<<<<<< HEAD
     final_temperature = get_new_temperature(albedo, final_transparency, K)
     return final_temperature
 
@@ -98,32 +76,7 @@
     """
     return pow(temperature, 4) * (1 + albedo * transparency)
 
-
-=======
-    final_temperature_change = get_new_temperature(albedo, final_transparency, K) \
-                               - init_temperature
-    return final_temperature_change
-
-
-def calibrate_constant(temperature, albedo, transparency) -> float:
-    """
-    Calculate the constant K used in Arrhenius' temperature change equation
-    using the initial values of temperature and absorption in a grid cell.
-
-    :param temperature:
-        The temperature of the grid cell
-    :param albedo:
-        The albedo of the grid cell
-    :param transparency:
-        The transparency of the grid cell
-
-    :return:
-        The calculated constant K
-    """
-    return pow(temperature, 4) * (1 + (1 - albedo) * transparency)
-
-
->>>>>>> 0ff2d51b
+  
 def get_new_temperature(albedo: float, new_transparency: float, K: float) -> float:
     """
     Calculate the new temperature after a change in absorption coefficient
@@ -138,27 +91,17 @@
     :return:
         The change in temperature for a grid cell with the given change in B
     """
-<<<<<<< HEAD
     denominator = 1 + albedo * new_transparency
     return pow((K / denominator), 1 / 4)
 
 
 def print_avg_lat_changes(grid: 'LatLongGrid') -> None:
-=======
-    denominator = 1 + (1 - albedo) * new_transparency
-    return pow((K / denominator), 1 / 4)
-
-
-def print_avg_lat_changes(grid_cells: List[List[List['GridCell']]]) -> None:
->>>>>>> 0ff2d51b
     """
     Print the average temperature change for each latitude band
     in each provided grid
 
     :param grid_cells: A list of grid
     """
-
-<<<<<<< HEAD
     grid_size = grid.grid_dimensions("count")
     latitudes = []
 
@@ -187,7 +130,6 @@
 
     writer = ModelOutput("arrhenius_out", grid_cells, grid_dims)
     writer.write_output()
-=======
     grid_number = 1
     result = ""
     for grid in grid_cells:
@@ -201,5 +143,4 @@
             avg_temp_change = avg_temp_change / count
             result = result + "\t\t" + str(latitude[0].get_latitude()) \
                      + ": " + str(avg_temp_change) + " degrees Celcius \n"
-    print(result)
->>>>>>> 0ff2d51b
+    print(result)
--- conflicted
+++ resolved
@@ -240,7 +240,6 @@
 
 
 if __name__ == '__main__':
-<<<<<<< HEAD
     title = "arrhenius_x2"
     conf = cnf.default_config()
     conf[cnf.AGGREGATE_LAT] = cnf.AGGREGATE_AFTER
@@ -255,22 +254,4 @@
     )
 
     model = ModelRun(conf, out_cont)
-    grids = model.run_model(1, 2)
-=======
-    grid_dims = GridDimensions((10, 20))
-    grid_cells = ClimateDataCollector(grid_dims) \
-        .use_temperature_source(pr.arrhenius_temperature_data) \
-        .use_humidity_source(pr.arrhenius_humidity_data) \
-        .use_albedo_source(pr.landmask_albedo_data) \
-        .get_gridded_data()
-
-    conf = cnf.DEFAULT_CONFIG
-    conf[cnf.CO2_WEIGHT] = cnf.WEIGHT_BY_PROXIMITY
-    conf[cnf.H2O_WEIGHT] = cnf.WEIGHT_BY_PROXIMITY
-
-    original_model = ModelRunner(conf, conf, grid_cells)
-    original_model.run_model(1, 2)
-
-    writer = ModelOutput("arrhenius_x2", grid_cells)
-    writer.write_output()
->>>>>>> eb3025a6
+    grids = model.run_model(1, 2)